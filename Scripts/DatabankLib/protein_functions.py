--- conflicted
+++ resolved
@@ -1056,13 +1056,9 @@
 #		-pandas dataframe
 #		-3 columns (q in 1/A; mean in a.u.; sd in a.u.)
 
-<<<<<<< HEAD
 def calculate_SAXS_profile_crysol(gro_file, xtc_file,dt_analysis_ps=100):
     # Load structure and trajectory (PBC: nojump)
-=======
-def calculate_SAXS_profile_crysol(gro_file, xtc_file,dt_analysis_ps=1000):
-    # Load structure and trajectory / xtc contains inly protein and is no jump
->>>>>>> c61b971b
+
     u = mda.Universe(gro_file, xtc_file)
     
     # only select protein atoms
