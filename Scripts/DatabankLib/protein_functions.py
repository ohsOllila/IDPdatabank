--- conflicted
+++ resolved
@@ -1,23 +1,17 @@
-<<<<<<< HEAD
 import os
 import subprocess
-=======
->>>>>>> f0ed6644
 import numpy as np
 import pandas as pd
 import MDAnalysis as mda
 import mdtraj
 from MDAnalysis.analysis import distances
 from scipy import optimize
-<<<<<<< HEAD
 import requests
 from pathlib import Path
 import yaml
 import requests
 import re
 import maicos
-=======
->>>>>>> f0ed6644
 from typing import List, Dict, Optional
 
 
